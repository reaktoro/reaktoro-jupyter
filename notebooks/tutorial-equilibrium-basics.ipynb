{
 "cells": [
  {
   "cell_type": "markdown",
   "metadata": {},
   "source": [
    "# Performing basic chemical equilibrium calculation"
   ]
  },
  {
   "cell_type": "markdown",
   "metadata": {},
   "source": [
    "This tutorial demonstrates how to use Reaktoro to perform a chemical equilibrium calculation. We start by importing\n",
    "the `reaktoro` package:"
   ]
  },
  {
   "cell_type": "code",
   "execution_count": null,
   "metadata": {},
   "outputs": [],
   "source": [
    "from reaktoro import *"
   ]
  },
  {
   "cell_type": "markdown",
   "metadata": {},
   "source": [
    "## Initializing thermodynamic database"
   ]
  },
  {
   "cell_type": "markdown",
   "metadata": {},
   "source": [
    "Next, we need a thermodynamic database that enables us to compute the thermodynamic properties of species and\n",
    "reactions. For this, we create an object of class [Database](https://reaktoro.org/cpp/classReaktoro_1_1Database.html):"
   ]
  },
  {
   "cell_type": "code",
   "execution_count": null,
   "metadata": {},
   "outputs": [],
   "source": [
    "db = Database(\"supcrt98.xml\")"
   ]
  },
  {
   "cell_type": "markdown",
   "metadata": {},
   "source": [
    "## Initializing chemical editor"
   ]
  },
  {
   "cell_type": "markdown",
   "metadata": {},
   "source": [
    "To indicate the phases of interest (as well as their species) that may potentially exist at equilibrium,\n",
    "we create an object of class [ChemicalEditor](https://reaktoro.org/cpp/classReaktoro_1_1ChemicalEditor.html):"
   ]
  },
  {
   "cell_type": "code",
   "execution_count": null,
   "metadata": {},
   "outputs": [],
   "source": [
    "editor = ChemicalEditor(db)"
   ]
  },
  {
   "cell_type": "markdown",
   "metadata": {},
   "source": [
    "We consider an aqueous phase composed of all aqueous species in the database that can be formed with the given\n",
    "chemical elements below:"
   ]
  },
  {
   "cell_type": "code",
   "execution_count": null,
   "metadata": {},
   "outputs": [],
   "source": [
    "editor.addAqueousPhaseWithElements(\"H O Na Cl C Ca Mg Si\")"
   ]
  },
  {
   "cell_type": "markdown",
   "metadata": {},
   "source": [
    "> **Note:** This automatic selection of chemical species for a phase can result in a large number of them. This\n",
    "potentially increases the computing cost of the chemical reaction calculations. If you are using Reaktoro in\n",
    "demanding applications, you might want to manually specify the chemical species of each phase in your chemical\n",
    "system. This can be achieved by providing an explicit list of species names, e.g., `editor.addAqueousPhase(\"H2O(l)\n",
    "H+ OH- CO2(aq)\")`. Note, however, that care is required here to ensure relevant species are not missing. The just\n",
    "given example is a bad one in fact, with important species such as `HCO3-` and `CO3--` missing in the list."
   ]
  },
  {
   "cell_type": "markdown",
   "metadata": {},
   "source": [
    "We are interested in a gaseous phase containing exactly the following gases (which may not exist in positive\n",
    "amounts at the end of our equilibrium calculation later):"
   ]
  },
  {
   "cell_type": "code",
   "execution_count": null,
   "metadata": {},
   "outputs": [],
   "source": [
    "editor.addGaseousPhase(\"H2O(g) CO2(g)\")"
   ]
  },
  {
   "cell_type": "markdown",
   "metadata": {},
   "source": [
    "Finally, we consider some pure minerals that could exist in positive amounts in our equilibrium calculations:"
   ]
  },
  {
   "cell_type": "code",
   "execution_count": null,
   "metadata": {},
   "outputs": [],
   "source": [
    "editor.addMineralPhase(\"Halite\")\n",
    "editor.addMineralPhase(\"Calcite\")\n",
    "editor.addMineralPhase(\"Magnesite\")\n",
    "editor.addMineralPhase(\"Dolomite\")\n",
    "editor.addMineralPhase(\"Quartz\")"
   ]
  },
  {
   "cell_type": "markdown",
   "metadata": {},
   "source": [
    "## Initializing chemical system"
   ]
  },
  {
   "cell_type": "markdown",
   "metadata": {},
   "source": [
    "Next, follows an important step with creation of the chemical system with the information so far collected in the\n",
    "[ChemicalEditor](https://reaktoro.org/cpp/classReaktoro_1_1ChemicalEditor.html) object `editor`:"
   ]
  },
  {
   "cell_type": "code",
   "execution_count": null,
   "metadata": {},
   "outputs": [],
   "source": [
    "system = ChemicalSystem(editor)"
   ]
  },
  {
   "cell_type": "markdown",
   "metadata": {},
   "source": [
    "## Initializing equilibrium problem"
   ]
  },
  {
   "cell_type": "markdown",
   "metadata": {},
   "source": [
    "We use class [EquilibriumProblem](https://reaktoro.org/cpp/classReaktoro_1_1EquilibriumProblem.html) to specify the\n",
    "conditions, at which our system should be in equilibrium."
   ]
  },
  {
   "cell_type": "code",
   "execution_count": null,
   "metadata": {},
   "outputs": [],
   "source": [
    "problem = EquilibriumProblem(system)"
   ]
  },
  {
   "cell_type": "markdown",
   "metadata": {},
   "source": [
    "In particular, we can specify temperature and pressure as well as the initial condition for substance amounts"
   ]
  },
  {
   "cell_type": "code",
   "execution_count": null,
   "metadata": {},
   "outputs": [],
   "source": [
    "problem.setTemperature(70, \"celsius\")\n",
    "problem.setPressure(100, \"bar\")\n",
    "problem.add(\"H2O\", 1.0, \"kg\")\n",
    "problem.add(\"CO2\", 2.0, \"mol\")\n",
    "problem.add(\"NaCl\", 1.0, \"mol\")\n",
    "problem.add(\"CaCO3\", 10.0, \"g\")\n",
    "problem.add(\"MgCO3\", 5.0, \"g\")\n",
    "problem.add(\"Quartz\", 1.0, \"mol\")"
   ]
  },
  {
   "cell_type": "markdown",
   "metadata": {},
   "source": [
    "> **Note:** The substance names above can either be chemical formulas, such as CaCO3 and CaCl2, as well as names of\n",
    "species that can be found in the database, such as Quartz. Reaktoro will break down the chemical formulas of the\n",
    "substances and calculate the amount of each chemical element in the system. These element amounts are inputs to the\n",
    "equilibrium calculation. In the future, we will only allow species names to be provided since this is a safer way\n",
    "of preventing unfeasible elemental mass conditions to be imposed (e.g., there are *x* moles of C and *y* moles of\n",
    "O, and distributing these among the species always produce an excess of either C or O)."
   ]
  },
  {
   "cell_type": "markdown",
   "metadata": {},
   "source": [
    "## Equilibration of chemical problem"
   ]
  },
  {
   "cell_type": "markdown",
   "metadata": {},
   "source": [
    "We now perform a fast Gibbs energy minimization calculation to compute the chemical equilibrium state of the system\n",
    "at given conditions stored in `problem`. For this, we use the convenient function\n",
    "[equilibrate](https://reaktoro.org/cpp/namespaceReaktoro.html#af2d3b39d3e0b8f9cb5a4d9bbb06b697e):"
   ]
  },
  {
   "cell_type": "code",
   "execution_count": null,
   "metadata": {},
   "outputs": [],
   "source": [
    "state = equilibrate(problem)"
   ]
  },
  {
   "cell_type": "markdown",
   "metadata": {},
   "source": [
    "## Analyzing species amounts"
   ]
  },
  {
   "cell_type": "markdown",
   "metadata": {},
   "source": [
    "The result of the `equilibrate` call before, `state`, is an object of class [ChemicalState](\n",
    "https://reaktoro.org/cpp/classReaktoro_1_1ChemicalState.html). This object contains the temperature, pressure,\n",
    "and amounts of the species at the computed chemical equilibrium state. We can access these properties as follows:"
   ]
  },
  {
   "cell_type": "code",
   "execution_count": null,
   "metadata": {},
   "outputs": [],
   "source": [
    "T = state.temperature()\n",
    "P = state.pressure()\n",
    "n = state.speciesAmounts()"
   ]
  },
  {
   "cell_type": "code",
   "execution_count": null,
   "metadata": {},
   "outputs": [],
   "source": [
    "print(f\"T = {T} K\")\n",
    "print(f\"P = {P} Pa\")\n",
    "print(f\"n = (in mol)\\n{n}\")"
   ]
  },
  {
   "cell_type": "markdown",
   "metadata": {},
   "source": [
    "To print the name of each species and its amount (in mol), we execute the following loop:"
   ]
  },
  {
   "cell_type": "code",
   "execution_count": null,
   "metadata": {},
   "outputs": [],
   "source": [
    "for species in system.species():\n",
    "    name = species.name()\n",
    "    amount = state.speciesAmount(name)\n",
    "    print(f\"{name:>15} = {amount}\")"
   ]
  },
  {
   "cell_type": "markdown",
   "metadata": {},
   "source": [
    "You can also output the chemical state to a file"
   ]
  },
  {
   "cell_type": "code",
   "execution_count": null,
   "metadata": {},
   "outputs": [],
   "source": [
    "state.output(\"results/state.txt\")"
   ]
  },
  {
   "cell_type": "markdown",
   "metadata": {},
   "source": [
    "## Analyzing chemical properties"
   ]
  },
  {
   "cell_type": "markdown",
   "metadata": {},
   "source": [
    "If you require chemical properties of a system that depend on temperature (*T*), pressure (*P*), and composition (\n",
    "*n*), then [ChemicalProperties](https://reaktoro.org/cpp/classReaktoro_1_1ChemicalProperties.html) class is what\n",
    "you need"
   ]
  },
  {
   "cell_type": "code",
   "execution_count": null,
   "metadata": {},
   "outputs": [],
   "source": [
    "properties = ChemicalProperties(system)"
   ]
  },
  {
   "cell_type": "markdown",
   "metadata": {},
   "source": [
    "We can compute the chemical properties of the system at the state of equilibrium we found before:"
   ]
  },
  {
   "cell_type": "code",
   "execution_count": null,
   "metadata": {},
   "outputs": [],
   "source": [
    "properties.update(T, P, n)"
   ]
  },
  {
   "cell_type": "markdown",
   "metadata": {},
   "source": [
    "Alternatively, we could also have done:"
   ]
  },
  {
   "cell_type": "code",
   "execution_count": null,
   "metadata": {},
   "outputs": [],
   "source": [
    "properties = state.properties()"
   ]
  },
  {
   "cell_type": "markdown",
   "metadata": {},
   "source": [
    "> **Note:** The call above creates a new object of [ChemicalProperties](https://reaktoro.org/cpp/classReaktoro_1_1ChemicalProperties.html) each time. If you are using Reaktoro in a simulator that needs the chemical properties of the system at millions/billions of states each time step, prefer to the `update` method of an existing [ChemicalProperties](https://reaktoro.org/cpp/classReaktoro_1_1ChemicalProperties.html) object."
   ]
  },
  {
   "cell_type": "markdown",
   "metadata": {},
   "source": [
    "Once we have computed the chemical properties, we can query for some of them. Below we get the natural log of\n",
    "species activities:"
   ]
  },
  {
   "cell_type": "code",
   "execution_count": null,
   "metadata": {},
   "outputs": [],
   "source": [
    "lna = properties.lnActivities().val"
   ]
  },
  {
   "cell_type": "markdown",
   "metadata": {},
   "source": [
    "> **Note:** The use of `.ddT`, `.ddP`, and `.ddn`, instead of `.val`, extracts the derivatives of the activities\n",
    "(or any other chemical property) with respect to *T*, *P*, and *n*, respectively."
   ]
  },
  {
   "cell_type": "markdown",
   "metadata": {},
   "source": [
    "To compute the actual activities (not their natural log), and print them one by one, we do"
   ]
  },
  {
   "cell_type": "code",
   "execution_count": null,
   "metadata": {},
   "outputs": [],
   "source": [
    "a = numpy.exp(lna)\n",
    "for i, species in enumerate(system.species()):\n",
    "    print(f\"{species.name():>15} = {a[i]}\")"
   ]
  },
  {
   "cell_type": "markdown",
   "metadata": {},
   "source": [
    "## Calculating the pH of the aqueous solution"
   ]
  },
  {
   "cell_type": "markdown",
   "metadata": {},
   "source": [
    "Let's create a pH function that computes the pH of the aqueous solution given the chemical properties of the system.\n",
    "**Note:** this will be soon simplified!"
   ]
  },
  {
   "cell_type": "code",
   "execution_count": null,
<<<<<<< HEAD
   "metadata": {
    "lines_to_next_cell": 2
   },
=======
   "metadata": {},
>>>>>>> a7dee092
   "outputs": [],
   "source": [
    "evaluate_pH = ChemicalProperty.pH(system)\n",
    "pH = evaluate_pH(properties)\n",
    "print(f\"The pH of the aqueous phase is {pH.val}.\")\n",
    "print(f\"Its sensitivity with respect to speciation, ∂(pH)/∂n, is:\")\n",
    "for i, species in enumerate(system.species()):\n",
    "    print(f\"{species.name():>15} = {pH.ddn[i]}\")"
   ]
  }
 ],
 "metadata": {
  "jupytext": {
   "encoding": "# -*- coding: utf-8 -*-",
   "formats": "py:light,../notebooks//ipynb"
  },
  "kernelspec": {
   "display_name": "Python 3",
   "language": "python",
   "name": "python3"
  }
 },
 "nbformat": 4,
 "nbformat_minor": 2
}<|MERGE_RESOLUTION|>--- conflicted
+++ resolved
@@ -444,13 +444,9 @@
   {
    "cell_type": "code",
    "execution_count": null,
-<<<<<<< HEAD
    "metadata": {
     "lines_to_next_cell": 2
    },
-=======
-   "metadata": {},
->>>>>>> a7dee092
    "outputs": [],
    "source": [
     "evaluate_pH = ChemicalProperty.pH(system)\n",
